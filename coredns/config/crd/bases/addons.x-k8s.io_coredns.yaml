
---
apiVersion: apiextensions.k8s.io/v1beta1
kind: CustomResourceDefinition
metadata:
  annotations:
<<<<<<< HEAD
    controller-gen.kubebuilder.io/version: v0.3.0
=======
    controller-gen.kubebuilder.io/version: v0.2.4
>>>>>>> b3cc6667
  creationTimestamp: null
  name: coredns.addons.x-k8s.io
spec:
  group: addons.x-k8s.io
  names:
    kind: CoreDNS
    listKind: CoreDNSList
    plural: coredns
    singular: coredns
  scope: Namespaced
  subresources:
    status: {}
  validation:
    openAPIV3Schema:
      description: CoreDNS is the Schema for the coredns API
      properties:
        apiVersion:
          description: 'APIVersion defines the versioned schema of this representation
            of an object. Servers should convert recognized schemas to the latest
            internal value, and may reject unrecognized values. More info: https://git.k8s.io/community/contributors/devel/sig-architecture/api-conventions.md#resources'
          type: string
        kind:
          description: 'Kind is a string value representing the REST resource this
            object represents. Servers may infer this from the endpoint the client
            submits requests to. Cannot be updated. In CamelCase. More info: https://git.k8s.io/community/contributors/devel/sig-architecture/api-conventions.md#types-kinds'
          type: string
        metadata:
          type: object
        spec:
          description: CoreDNSSpec defines the desired state of CoreDNS
          properties:
            channel:
              description: 'Channel specifies a channel that can be used to resolve
                a specific addon, eg: stable It will be ignored if Version is specified'
              type: string
            corefile:
              type: string
            dnsDomain:
              type: string
            dnsIP:
              type: string
            patches:
              items:
                type: object
              type: array
            version:
              description: Version specifies the exact addon version to be deployed,
                eg 1.2.3 It should not be specified if Channel is specified
              type: string
          type: object
        status:
          description: CoreDNSStatus defines the observed state of CoreDNS
          properties:
            errors:
              items:
                type: string
              type: array
            healthy:
              type: boolean
          required:
          - healthy
          type: object
      type: object
  version: v1alpha1
  versions:
  - name: v1alpha1
    served: true
    storage: true
status:
  acceptedNames:
    kind: ""
    plural: ""
  conditions: []
  storedVersions: []<|MERGE_RESOLUTION|>--- conflicted
+++ resolved
@@ -4,11 +4,7 @@
 kind: CustomResourceDefinition
 metadata:
   annotations:
-<<<<<<< HEAD
     controller-gen.kubebuilder.io/version: v0.3.0
-=======
-    controller-gen.kubebuilder.io/version: v0.2.4
->>>>>>> b3cc6667
   creationTimestamp: null
   name: coredns.addons.x-k8s.io
 spec:
